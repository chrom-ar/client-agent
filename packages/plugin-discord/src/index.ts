import {
<<<<<<< HEAD
  logger,
  stringToUuid,
  type TestSuite,
  type Character,
  type Client as ElizaClient,
  type IAgentRuntime,
  type Plugin,
=======
    logger,
    stringToUuid,
    type TestSuite,
    type Character,
    type Client as ElizaClient,
    type IAgentRuntime,
    type Plugin,
    ClientInstance
>>>>>>> fb381cc9
} from "@elizaos/core";
import {
  Client,
  Events,
  GatewayIntentBits,
  Partials,
  PermissionsBitField,
  type Guild,
  type MessageReaction,
  type User,
} from "discord.js";
import { EventEmitter } from "events";
import chat_with_attachments from "./actions/chat_with_attachments.ts";
import download_media from "./actions/download_media.ts";
import joinvoice from "./actions/joinvoice.ts";
import leavevoice from "./actions/leavevoice.ts";
import summarize from "./actions/summarize_conversation.ts";
import transcribe_media from "./actions/transcribe_media.ts";
import { MessageManager } from "./messages.ts";
import channelStateProvider from "./providers/channelState.ts";
import voiceStateProvider from "./providers/voiceState.ts";
import reply from "./actions/reply.ts";
import type { IDiscordClient } from "./types.ts";
import { VoiceManager } from "./voice.ts";
<<<<<<< HEAD
import { validateDiscordConfig, DiscordConfig } from "./environment.ts";
import { DiscordTestSuite } from "./test-suite.ts";
=======
import { DISCORD_CLIENT_NAME } from "./constants.ts";
>>>>>>> fb381cc9

export class DiscordClient extends EventEmitter implements IDiscordClient {
  apiToken: string;
  client: Client;
  runtime: IAgentRuntime;
  character: Character;
  messageManager: MessageManager;
  voiceManager: VoiceManager;

  constructor(runtime: IAgentRuntime, discordConfig: DiscordConfig) {
    super();

    this.apiToken = discordConfig.DISCORD_API_TOKEN;
    this.client = new Client({
      intents: [
        GatewayIntentBits.Guilds,
        GatewayIntentBits.DirectMessages,
        GatewayIntentBits.GuildVoiceStates,
        GatewayIntentBits.MessageContent,
        GatewayIntentBits.GuildMessages,
        GatewayIntentBits.DirectMessageTyping,
        GatewayIntentBits.GuildMessageTyping,
        GatewayIntentBits.GuildMessageReactions,
      ],
      partials: [
        Partials.Channel,
        Partials.Message,
        Partials.User,
        Partials.Reaction,
      ],
    });

    this.runtime = runtime;
    this.voiceManager = new VoiceManager(this);
    this.messageManager = new MessageManager(this, this.voiceManager);

    this.client.once(Events.ClientReady, this.onClientReady.bind(this));
    this.client.login(this.apiToken);

    this.setupEventListeners();
  }

  private setupEventListeners() {
    // When joining to a new server
    this.client.on("guildCreate", this.handleGuildCreate.bind(this));

    this.client.on(
      Events.MessageReactionAdd,
      this.handleReactionAdd.bind(this)
    );
    this.client.on(
      Events.MessageReactionRemove,
      this.handleReactionRemove.bind(this)
    );

    // Handle voice events with the voice manager
    this.client.on(
      "voiceStateUpdate",
      this.voiceManager.handleVoiceStateUpdate.bind(this.voiceManager)
    );
    this.client.on(
      "userStream",
      this.voiceManager.handleUserStream.bind(this.voiceManager)
    );

    // Handle a new message with the message manager
    this.client.on(
      Events.MessageCreate,
      this.messageManager.handleMessage.bind(this.messageManager)
    );

    // Handle a new interaction
    this.client.on(
      Events.InteractionCreate,
      this.handleInteractionCreate.bind(this)
    );
  }

  async stop() {
    try {
      // disconnect websocket
      // this unbinds all the listeners
      await this.client.destroy();
    } catch (e) {
      logger.error("client-discord instance stop err", e);
    }
  }

  private async onClientReady(readyClient: { user: { tag: any; id: any } }) {
    logger.success(`Logged in as ${readyClient.user?.tag}`);

    // Register slash commands
    const commands = [
      {
        name: "joinchannel",
        description: "Join a voice channel",
        options: [
          {
            name: "channel",
            type: 7, // CHANNEL type
            description: "The voice channel to join",
            required: true,
            channel_types: [2], // GuildVoice type
          },
        ],
      },
      {
        name: "leavechannel",
        description: "Leave the current voice channel",
      },
    ];

    try {
      await this.client.application?.commands.set(commands);
      logger.success("Slash commands registered");
    } catch (error) {
      console.error("Error registering slash commands:", error);
    }

    // Required permissions for the bot
    const requiredPermissions = [
      // Text Permissions
      PermissionsBitField.Flags.ViewChannel,
      PermissionsBitField.Flags.SendMessages,
      PermissionsBitField.Flags.SendMessagesInThreads,
      PermissionsBitField.Flags.CreatePrivateThreads,
      PermissionsBitField.Flags.CreatePublicThreads,
      PermissionsBitField.Flags.EmbedLinks,
      PermissionsBitField.Flags.AttachFiles,
      PermissionsBitField.Flags.AddReactions,
      PermissionsBitField.Flags.UseExternalEmojis,
      PermissionsBitField.Flags.UseExternalStickers,
      PermissionsBitField.Flags.MentionEveryone,
      PermissionsBitField.Flags.ManageMessages,
      PermissionsBitField.Flags.ReadMessageHistory,
      // Voice Permissions
      PermissionsBitField.Flags.Connect,
      PermissionsBitField.Flags.Speak,
      PermissionsBitField.Flags.UseVAD,
      PermissionsBitField.Flags.PrioritySpeaker,
    ].reduce((a, b) => a | b, 0n);

    logger.success("Use this URL to add the bot to your server:");
    logger.success(
      `https://discord.com/api/oauth2/authorize?client_id=${readyClient.user?.id}&permissions=${requiredPermissions}&scope=bot%20applications.commands`
    );
    await this.onReady();
  }

  async handleReactionAdd(reaction: MessageReaction, user: User) {
    try {
      logger.log("Reaction added");

      // Early returns
      if (!reaction || !user) {
        logger.warn("Invalid reaction or user");
        return;
      }

      // Get emoji info
      let emoji = reaction.emoji.name;
      if (!emoji && reaction.emoji.id) {
        emoji = `<:${reaction.emoji.name}:${reaction.emoji.id}>`;
      }

      // Fetch full message if partial
      if (reaction.partial) {
        try {
          await reaction.fetch();
        } catch (error) {
          logger.error("Failed to fetch partial reaction:", error);
          return;
        }
      }

      // Generate IDs with timestamp to ensure uniqueness
      const timestamp = Date.now();
      const roomId = stringToUuid(
        `${reaction.message.channel.id}-${this.runtime.agentId}`
      );
      const userIdUUID = stringToUuid(`${user.id}-${this.runtime.agentId}`);
      const reactionUUID = stringToUuid(
        `${reaction.message.id}-${user.id}-${emoji}-${timestamp}-${this.runtime.agentId}`
      );

      // Validate IDs
      if (!userIdUUID || !roomId) {
        logger.error("Invalid user ID or room ID", {
          userIdUUID,
          roomId,
        });
        return;
      }

      // Process message content
      const messageContent = reaction.message.content || "";
      const truncatedContent =
        messageContent.length > 100
          ? `${messageContent.substring(0, 100)}...`
          : messageContent;
      const reactionMessage = `*<${emoji}>: "${truncatedContent}"*`;

      // Get user info
      const userName = reaction.message.author?.username || "unknown";
      const name = reaction.message.author?.displayName || userName;

      // Ensure connection
      await this.runtime.ensureConnection(
        userIdUUID,
        roomId,
        userName,
        name,
        "discord"
      );

      // Create memory with retry logic
      const memory = {
        id: reactionUUID,
        userId: userIdUUID,
        agentId: this.runtime.agentId,
        content: {
          text: reactionMessage,
          source: "discord",
          inReplyTo: stringToUuid(
            `${reaction.message.id}-${this.runtime.agentId}`
          ),
        },
        roomId,
        createdAt: timestamp,
      };

      try {
        await this.runtime.messageManager.createMemory(memory);
        logger.debug("Reaction memory created", {
          reactionId: reactionUUID,
          emoji,
          userId: user.id,
        });
      } catch (error) {
        if (error.code === "23505") {
          // Duplicate key error
          logger.warn("Duplicate reaction memory, skipping", {
            reactionId: reactionUUID,
          });
          return;
        }
        throw error; // Re-throw other errors
      }
    } catch (error) {
      logger.error("Error handling reaction:", error);
    }
  }

  async handleReactionRemove(reaction: MessageReaction, user: User) {
    logger.log("Reaction removed");
    // if (user.bot) return;

    let emoji = reaction.emoji.name;
    if (!emoji && reaction.emoji.id) {
      emoji = `<:${reaction.emoji.name}:${reaction.emoji.id}>`;
    }

    // Fetch the full message if it's a partial
    if (reaction.partial) {
      try {
        await reaction.fetch();
      } catch (error) {
        console.error("Something went wrong when fetching the message:", error);
        return;
      }
    }

    const messageContent = reaction.message.content;
    const truncatedContent =
      messageContent.length > 50
        ? messageContent.substring(0, 50) + "..."
        : messageContent;

    const reactionMessage = `*Removed <${emoji} emoji> from: "${truncatedContent}"*`;

    const roomId = stringToUuid(
      reaction.message.channel.id + "-" + this.runtime.agentId
    );
    const userIdUUID = stringToUuid(user.id);

    // Generate a unique UUID for the reaction removal
    const reactionUUID = stringToUuid(
      `${reaction.message.id}-${user.id}-${emoji}-removed-${this.runtime.agentId}`
    );

    const userName = reaction.message.author.username;
    const name = reaction.message.author.displayName;

    await this.runtime.ensureConnection(
      userIdUUID,
      roomId,
      userName,
      name,
      "discord"
    );

    try {
      // Save the reaction removal as a message
      await this.runtime.messageManager.createMemory({
        id: reactionUUID, // This is the ID of the reaction removal message
        userId: userIdUUID,
        agentId: this.runtime.agentId,
        content: {
          text: reactionMessage,
          source: "discord",
          inReplyTo: stringToUuid(
            reaction.message.id + "-" + this.runtime.agentId
          ), // This is the ID of the original message
        },
        roomId,
        createdAt: Date.now(),
      });
    } catch (error) {
      console.error("Error creating reaction removal message:", error);
    }
  }

  private handleGuildCreate(guild: Guild) {
    console.log(`Joined guild ${guild.name}`);
    this.voiceManager.scanGuild(guild);
  }

  private async handleInteractionCreate(interaction: any) {
    if (!interaction.isCommand()) return;

    switch (interaction.commandName) {
      case "joinchannel":
        await this.voiceManager.handleJoinChannelCommand(interaction);
        break;
      case "leavechannel":
        await this.voiceManager.handleLeaveChannelCommand(interaction);
        break;
    }
  }

  private async onReady() {
    const guilds = await this.client.guilds.fetch();
    for (const [, guild] of guilds) {
      const fullGuild = await guild.fetch();
      this.voiceManager.scanGuild(fullGuild);
    }
  }
}

const DiscordClientInterface: ElizaClient = {
<<<<<<< HEAD
  name: "discord",
  start: async (runtime: IAgentRuntime) => {
    const discordConfig: DiscordConfig = await validateDiscordConfig(runtime);
    return new DiscordClient(runtime, discordConfig);
  },
=======
    name: DISCORD_CLIENT_NAME,
    start: async (runtime: IAgentRuntime) => new DiscordClient(runtime),
};

const testSuite: TestSuite = {
    name: "discord",
    tests: [
        {
            name: "test creating discord client",
            fn: async (runtime: IAgentRuntime) => {
                const discordClient = new DiscordClient(runtime);
                console.log("Created a discord client");
            }
        }
    ]
>>>>>>> fb381cc9
};

const discordPlugin: Plugin = {
  name: "discord",
  description: "Discord client plugin",
  clients: [DiscordClientInterface],
  actions: [
    reply,
    chat_with_attachments,
    download_media,
    joinvoice,
    leavevoice,
    summarize,
    transcribe_media,
  ],
  providers: [channelStateProvider, voiceStateProvider],
  tests: [new DiscordTestSuite()],
};
export default discordPlugin;<|MERGE_RESOLUTION|>--- conflicted
+++ resolved
@@ -1,13 +1,4 @@
 import {
-<<<<<<< HEAD
-  logger,
-  stringToUuid,
-  type TestSuite,
-  type Character,
-  type Client as ElizaClient,
-  type IAgentRuntime,
-  type Plugin,
-=======
     logger,
     stringToUuid,
     type TestSuite,
@@ -16,7 +7,6 @@
     type IAgentRuntime,
     type Plugin,
     ClientInstance
->>>>>>> fb381cc9
 } from "@elizaos/core";
 import {
   Client,
@@ -41,12 +31,9 @@
 import reply from "./actions/reply.ts";
 import type { IDiscordClient } from "./types.ts";
 import { VoiceManager } from "./voice.ts";
-<<<<<<< HEAD
 import { validateDiscordConfig, DiscordConfig } from "./environment.ts";
 import { DiscordTestSuite } from "./test-suite.ts";
-=======
 import { DISCORD_CLIENT_NAME } from "./constants.ts";
->>>>>>> fb381cc9
 
 export class DiscordClient extends EventEmitter implements IDiscordClient {
   apiToken: string;
@@ -397,29 +384,11 @@
 }
 
 const DiscordClientInterface: ElizaClient = {
-<<<<<<< HEAD
   name: "discord",
   start: async (runtime: IAgentRuntime) => {
     const discordConfig: DiscordConfig = await validateDiscordConfig(runtime);
     return new DiscordClient(runtime, discordConfig);
   },
-=======
-    name: DISCORD_CLIENT_NAME,
-    start: async (runtime: IAgentRuntime) => new DiscordClient(runtime),
-};
-
-const testSuite: TestSuite = {
-    name: "discord",
-    tests: [
-        {
-            name: "test creating discord client",
-            fn: async (runtime: IAgentRuntime) => {
-                const discordClient = new DiscordClient(runtime);
-                console.log("Created a discord client");
-            }
-        }
-    ]
->>>>>>> fb381cc9
 };
 
 const discordPlugin: Plugin = {
