{
    "name": "@elizaos/client-lens",
    "version": "0.1.9-alpha.1",
    "type": "module",
    "main": "dist/index.js",
    "module": "dist/index.js",
    "types": "dist/index.d.ts",
    "exports": {
        "./package.json": "./package.json",
        ".": {
            "import": {
                "@elizaos/source": "./src/index.ts",
                "types": "./dist/index.d.ts",
                "default": "./dist/index.js"
            }
        }
    },
    "files": [
        "dist"
    ],
    "scripts": {
        "build": "tsup --format esm --dts",
        "dev": "tsup --format esm --dts --watch",
        "test": "vitest run",
        "test:watch": "vitest watch",
        "test:coverage": "vitest run --coverage"
    },
    "dependencies": {
        "@elizaos/core": "workspace:*",
        "@lens-protocol/client": "2.2.0",
        "@lens-protocol/metadata": "1.2.0",
        "axios": "^1.7.9"
    },
    "devDependencies": {
        "tsup": "^8.3.5",
        "vitest": "^1.2.1",
        "@vitest/coverage-v8": "^1.2.1"
    },
    "peerDependencies": {
        "@elizaos/core": "workspace:*"
<<<<<<< HEAD
    },
    "scripts": {
        "build": "tsup --format esm --dts",
        "dev": "tsup --format esm --dts --watch",
        "lint": "eslint --fix  --cache ."
=======
>>>>>>> a00f7237
    }
}<|MERGE_RESOLUTION|>--- conflicted
+++ resolved
@@ -21,6 +21,7 @@
     "scripts": {
         "build": "tsup --format esm --dts",
         "dev": "tsup --format esm --dts --watch",
+        "lint": "eslint --fix  --cache ."
         "test": "vitest run",
         "test:watch": "vitest watch",
         "test:coverage": "vitest run --coverage"
@@ -38,13 +39,5 @@
     },
     "peerDependencies": {
         "@elizaos/core": "workspace:*"
-<<<<<<< HEAD
-    },
-    "scripts": {
-        "build": "tsup --format esm --dts",
-        "dev": "tsup --format esm --dts --watch",
-        "lint": "eslint --fix  --cache ."
-=======
->>>>>>> a00f7237
     }
 }