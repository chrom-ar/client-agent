--- conflicted
+++ resolved
@@ -373,8 +373,6 @@
 
     nodePlugin ??= createNodePlugin();
 
-<<<<<<< HEAD
-=======
     const teeMode = getSecret(character, "TEE_MODE") || "OFF";
     const walletSecretSalt = getSecret(character, "WALLET_SECRET_SALT");
 
@@ -386,7 +384,6 @@
         throw new Error("Invalid TEE configuration");
     }
 
->>>>>>> aca549a7
     const goatPlugin = await createGoatPlugin((secret) =>
         getSecret(character, secret)
     );
